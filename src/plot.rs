//! # Plot module
//!
//! This module defines the `Plot` struct, which is used to create a 2D plot that will
//! contain all other objects that can be created using this library.
use crate::{Context, PlotLocation, PlotOrientation, PlotUi, YAxisChoice, NUMBER_OF_Y_AXES};
use bitflags::bitflags;
pub use imgui::Condition;
use imgui::{im_str, ImString};
use implot_sys as sys;
pub use sys::{ImPlotLimits, ImPlotPoint, ImPlotRange, ImVec2, ImVec4};

const DEFAULT_PLOT_SIZE_X: f32 = 400.0;
const DEFAULT_PLOT_SIZE_Y: f32 = 400.0;

#[rustversion::attr(since(1.48), doc(alias = "ImPlotFlags"))]
bitflags! {
    /// Flags for customizing plot behavior and interaction. Documentation copied from implot.h for
    /// convenience. ImPlot itself also has a "CanvasOnly" flag, which can be emulated here with
    /// the combination of `NO_LEGEND`, `NO_MENUS`, `NO_BOX_SELECT` and `NO_MOUSE_POSITION`.
    #[repr(transparent)]
    pub struct PlotFlags: u32 {
        /// "Default" according to original docs
        const NONE = sys::ImPlotFlags__ImPlotFlags_None;
        /// Plot items will not be highlighted when their legend entry is hovered
        const NO_LEGEND = sys::ImPlotFlags__ImPlotFlags_NoLegend;
        /// The user will not be able to open context menus with double-right click
        const NO_MENUS = sys::ImPlotFlags__ImPlotFlags_NoMenus;
        /// The user will not be able to box-select with right-mouse
        const NO_BOX_SELECT = sys::ImPlotFlags__ImPlotFlags_NoBoxSelect;
        /// The mouse position, in plot coordinates, will not be displayed
        const NO_MOUSE_POSITION = sys::ImPlotFlags__ImPlotFlags_NoMousePos;
        /// Plot items will not be highlighted when their legend entry is hovered
        const NO_HIGHLIGHT = sys::ImPlotFlags__ImPlotFlags_NoHighlight;
        /// A child window region will not be used to capture mouse scroll (can boost performance
        /// for single ImGui window applications)
        const NO_CHILD = sys::ImPlotFlags__ImPlotFlags_NoChild;
        /// Use an aspect ratio of 1:1 for the plot
        const AXIS_EQUAL = sys::ImPlotFlags__ImPlotFlags_Equal;
        /// Enable a 2nd y axis
        const Y_AXIS_2 = sys::ImPlotFlags__ImPlotFlags_YAxis2;
        /// Enable a 3nd y axis
        const Y_AXIS_3 = sys::ImPlotFlags__ImPlotFlags_YAxis3;
        /// The user will be able to draw query rects with middle-mouse
        const QUERY = sys::ImPlotFlags__ImPlotFlags_Query;
        /// The default mouse cursor will be replaced with a crosshair when hovered
        const CROSSHAIRS = sys::ImPlotFlags__ImPlotFlags_Crosshairs;
        /// Plot data outside the plot area will be culled from rendering
        const ANTIALIASED = sys::ImPlotFlags__ImPlotFlags_AntiAliased;
    }
}

#[rustversion::attr(since(1.48), doc(alias = "ImPlotAxisFlags"))]
bitflags! {
    /// Axis flags. Documentation copied from implot.h for convenience. ImPlot itself also
    /// has `Lock`, which combines `LOCK_MIN` and `LOCK_MAX`, and `NoDecorations`, which combines
    /// `NO_GRID_LINES`, `NO_TICK_MARKS` and `NO_TICK_LABELS`.
    #[repr(transparent)]
    pub struct AxisFlags: u32 {
        /// "Default" according to original docs
        const NONE = sys::ImPlotAxisFlags__ImPlotAxisFlags_None;
        /// Grid lines will not be displayed
        const NO_GRID_LINES = sys::ImPlotAxisFlags__ImPlotAxisFlags_NoGridLines;
        /// Tick marks will not be displayed
        const NO_TICK_MARKS = sys::ImPlotAxisFlags__ImPlotAxisFlags_NoTickMarks;
        /// Text labels will not be displayed
        const NO_TICK_LABELS = sys::ImPlotAxisFlags__ImPlotAxisFlags_NoTickLabels;
        /// A logartithmic (base 10) axis scale will be used (mutually exclusive with AxisFlags::TIME)
        const LOG_SCALE = sys::ImPlotAxisFlags__ImPlotAxisFlags_LogScale;
        /// Axis will display date/time formatted labels (mutually exclusive with AxisFlags::LOG_SCALE)
        const TIME = sys::ImPlotAxisFlags__ImPlotAxisFlags_Time;
        /// The axis will be inverted
        const INVERT = sys::ImPlotAxisFlags__ImPlotAxisFlags_Invert;
        /// The axis minimum value will be locked when panning/zooming
        const LOCK_MIN = sys::ImPlotAxisFlags__ImPlotAxisFlags_LockMin;
        /// The axis maximum value will be locked when panning/zooming
        const LOCK_MAX = sys::ImPlotAxisFlags__ImPlotAxisFlags_LockMax;
    }
}

/// Struct to represent an ImPlot. This is the main construct used to contain all kinds of plots in ImPlot.
///
/// `Plot` is to be used (within an imgui window) with the following pattern:
/// ```no_run
/// # use implot;
/// let plotting_context = implot::Context::create();
/// let plot_ui = plotting_context.get_plot_ui();
/// implot::Plot::new("my title")
///     .size([300.0, 200.0]) // other things such as .x_label("some_label") can be added too
///     .build(&plot_ui, || {
///         // Do things such as plotting lines
///     });
///
/// ```
/// (If you are coming from the C++ implementation or the C bindings: build() calls both
/// begin() and end() internally)
pub struct Plot {
    /// Title of the plot, shown on top. Stored as ImString because that's what we'll use
    /// afterwards, and this ensures the ImString itself will stay alive long enough for the plot.
    title: ImString,
    /// Size of the plot in [x, y] direction, in the same units imgui uses.
    size: [f32; 2],
    /// Label of the x axis, shown on the bottom. Stored as ImString because that's what we'll use
    /// afterwards, and this ensures the ImString itself will stay alive long enough for the plot.
    x_label: ImString,
    /// Label of the y axis, shown on the left. Stored as ImString because that's what we'll use
    /// afterwards, and this ensures the ImString itself will stay alive long enough for the plot.
    y_label: ImString,
    /// X axis limits, if present
    x_limits: Option<ImPlotRange>,
    /// Y axis limits, if present
    y_limits: [Option<ImPlotRange>; NUMBER_OF_Y_AXES],
    /// Condition on which the x limits are set
    x_limit_condition: Option<Condition>,
    /// Condition on which the y limits are set for each of the axes
    y_limit_condition: [Option<Condition>; NUMBER_OF_Y_AXES],
    /// Positions for custom X axis ticks, if any
    x_tick_positions: Option<Vec<f64>>,
    /// Labels for custom X axis ticks, if any. I'd prefer to store these together
    /// with the positions in one vector of an algebraic data type, but this would mean extra
    /// copies when it comes time to draw the plot because the C++ library expects separate lists.
    /// The data is stored as ImStrings because those are null-terminated, and since we have to
    /// convert to null-terminated data anyway, we may as well do that directly instead of cloning
    /// Strings and converting them afterwards.
    x_tick_labels: Option<Vec<ImString>>,
    /// Whether to also show the default X ticks when showing custom ticks or not
    show_x_default_ticks: bool,
    /// Positions for custom Y axis ticks, if any
    y_tick_positions: [Option<Vec<f64>>; NUMBER_OF_Y_AXES],
    /// Labels for custom Y axis ticks, if any. I'd prefer to store these together
    /// with the positions in one vector of an algebraic data type, but this would mean extra
    /// copies when it comes time to draw the plot because the C++ library expects separate lists.
    /// The data is stored as ImStrings because those are null-terminated, and since we have to
    /// convert to null-terminated data anyway, we may as well do that directly instead of cloning
    /// Strings and converting them afterwards.
    y_tick_labels: [Option<Vec<ImString>>; NUMBER_OF_Y_AXES],
    /// Whether to also show the default Y ticks when showing custom ticks or not
    show_y_default_ticks: [bool; NUMBER_OF_Y_AXES],
    /// Configuration for the legend, if specified. The tuple contains location, orientation
    /// and a boolean (true means legend is outside of plot, false means within). If nothing
    /// is set, implot's defaults are used. Note also  that if these are set, then implot's
    /// interactive legend configuration does not work because it is overridden by the settings
    /// here.
    legend_configuration: Option<(PlotLocation, PlotOrientation, bool)>,
    /// Flags relating to the plot TODO(4bb4) make those into bitflags
    plot_flags: sys::ImPlotFlags,
    /// Flags relating to the X axis of the plot TODO(4bb4) make those into bitflags
    x_flags: sys::ImPlotAxisFlags,
    /// Flags relating to the each of the Y axes of the plot TODO(4bb4) make those into bitflags
    y_flags: [sys::ImPlotAxisFlags; NUMBER_OF_Y_AXES],
}

impl Plot {
    /// Create a new plot with some defaults set. Does not draw anything yet.
    /// Note that this uses antialiasing by default, unlike the C++ API. If you are seeing artifacts or weird rendering, try disabling it.
    pub fn new(title: &str) -> Self {
        // Needed for initialization, see https://github.com/rust-lang/rust/issues/49147
        const POS_NONE: Option<Vec<f64>> = None;
        const TICK_NONE: Option<Vec<ImString>> = None;

        // TODO(4bb4) question these defaults, maybe remove some of them
        Self {
            title: im_str!("{}", title),
            size: [DEFAULT_PLOT_SIZE_X, DEFAULT_PLOT_SIZE_Y],
            x_label: im_str!("").into(),
            y_label: im_str!("").into(),
            x_limits: None,
            y_limits: [None; NUMBER_OF_Y_AXES],
            x_limit_condition: None,
            y_limit_condition: [None; NUMBER_OF_Y_AXES],
            x_tick_positions: None,
            x_tick_labels: None,
            show_x_default_ticks: false,
            y_tick_positions: [POS_NONE; NUMBER_OF_Y_AXES],
            y_tick_labels: [TICK_NONE; NUMBER_OF_Y_AXES],
            show_y_default_ticks: [false; NUMBER_OF_Y_AXES],
            legend_configuration: None,
            plot_flags: PlotFlags::ANTIALIASED.bits() as sys::ImPlotFlags,
            x_flags: AxisFlags::NONE.bits() as sys::ImPlotAxisFlags,
            y_flags: [AxisFlags::NONE.bits() as sys::ImPlotAxisFlags; NUMBER_OF_Y_AXES],
        }
    }

    /// Sets the plot size, given as [size_x, size_y]. Units are the same as
    /// what imgui uses. TODO(4b4) ... which is? I'm not sure it's pixels
    #[inline]
    pub fn size(mut self, size: [f32; 2]) -> Self {
        self.size = size;
        self
    }

    /// Set the x label of the plot
    #[inline]
    pub fn x_label(mut self, label: &str) -> Self {
        self.x_label = im_str!("{}", label);
        self
    }

    /// Set the y label of the plot
    #[inline]
    pub fn y_label(mut self, label: &str) -> Self {
        self.y_label = im_str!("{}", label);
        self
    }

    /// Set the x limits of the plot
    #[inline]
    pub fn x_limits(mut self, limits: &ImPlotRange, condition: Condition) -> Self {
        self.x_limits = Some(*limits);
        self.x_limit_condition = Some(condition);
        self
    }

    /// Set the Y limits of the plot for the given Y axis. Call multiple times
    /// to set for multiple axes.
    #[inline]
    pub fn y_limits(
        mut self,
        limits: &ImPlotRange,
        y_axis_choice: YAxisChoice,
        condition: Condition,
    ) -> Self {
        let axis_index = y_axis_choice as usize;
        self.y_limits[axis_index] = Some(*limits);
        self.y_limit_condition[axis_index] = Some(condition);
        self
    }

    /// Set X ticks without labels for the plot. The vector contains one label each in
    /// the form of a tuple `(label_position, label_string)`. The `show_default` setting
    /// determines whether the default ticks are also shown.
    #[inline]
    pub fn x_ticks(mut self, ticks: &[f64], show_default: bool) -> Self {
        self.x_tick_positions = Some(ticks.into());
        self.show_x_default_ticks = show_default;
        self
    }

    /// Set X ticks without labels for the plot. The vector contains one label each in
    /// the form of a tuple `(label_position, label_string)`. The `show_default` setting
    /// determines whether the default ticks are also shown.
    #[inline]
    pub fn y_ticks(
        mut self,
        y_axis_choice: YAxisChoice,
        ticks: &[f64],
        show_default: bool,
    ) -> Self {
        let axis_index = y_axis_choice as usize;
        self.y_tick_positions[axis_index] = Some(ticks.into());
        self.show_y_default_ticks[axis_index] = show_default;
        self
    }

    /// Set X ticks with labels for the plot. The vector contains one position and label
    /// each in the form of a tuple `(label_position, label_string)`. The `show_default`
    /// setting determines whether the default ticks are also shown.
    #[inline]
    pub fn x_ticks_with_labels(
        mut self,
        tick_labels: &[(f64, String)],
        show_default: bool,
    ) -> Self {
        self.x_tick_positions = Some(tick_labels.iter().map(|x| x.0).collect());
        self.x_tick_labels = Some(tick_labels.iter().map(|x| im_str!("{}", x.1)).collect());
        self.show_x_default_ticks = show_default;
        self
    }

    /// Set Y ticks with labels for the plot. The vector contains one position and label
    /// each in the form of a tuple `(label_position, label_string)`. The `show_default`
    /// setting determines whether the default ticks are also shown.
    #[inline]
    pub fn y_ticks_with_labels(
        mut self,
        y_axis_choice: YAxisChoice,
        tick_labels: &[(f64, String)],
        show_default: bool,
    ) -> Self {
        let axis_index = y_axis_choice as usize;
        self.y_tick_positions[axis_index] = Some(tick_labels.iter().map(|x| x.0).collect());
        self.y_tick_labels[axis_index] =
            Some(tick_labels.iter().map(|x| im_str!("{}", x.1)).collect());
        self.show_y_default_ticks[axis_index] = show_default;
        self
    }

    /// Set the plot flags, see the help for `PlotFlags` for what the available flags are
    #[inline]
    pub fn with_plot_flags(mut self, flags: &PlotFlags) -> Self {
        self.plot_flags = flags.bits() as sys::ImPlotFlags;
        self
    }

    /// Set the axis flags for the X axis in this plot
    #[inline]
    pub fn with_x_axis_flags(mut self, flags: &AxisFlags) -> Self {
        self.x_flags = flags.bits() as sys::ImPlotAxisFlags;
        self
    }

    /// Set the axis flags for the selected Y axis in this plot
    #[inline]
    pub fn with_y_axis_flags(mut self, y_axis_choice: YAxisChoice, flags: &AxisFlags) -> Self {
        let axis_index = y_axis_choice as usize;
        self.y_flags[axis_index] = flags.bits() as sys::ImPlotAxisFlags;
        self
    }

    /// Set the legend location, orientation and whether it is to be drawn outside the plot
    #[rustversion::attr(since(1.48), doc(alias = "SetLegendLocation"))]
    #[inline]
    pub fn with_legend_location(
        mut self,
        location: &PlotLocation,
        orientation: &PlotOrientation,
        outside: bool,
    ) -> Self {
        self.legend_configuration = Some((*location, *orientation, outside));
        self
    }

    /// Internal helper function to set axis limits in case they are specified.
    fn maybe_set_axis_limits(&self) {
        // Set X limits if specified
        if let (Some(limits), Some(condition)) = (self.x_limits, self.x_limit_condition) {
            unsafe {
                sys::ImPlot_SetNextPlotLimitsX(limits.Min, limits.Max, condition as sys::ImGuiCond);
            }
        }

        // Set Y limits if specified
        self.y_limits
            .iter()
            .zip(self.y_limit_condition.iter())
            .enumerate()
            .for_each(|(k, (limits, condition))| {
                if let (Some(limits), Some(condition)) = (limits, condition) {
                    unsafe {
                        sys::ImPlot_SetNextPlotLimitsY(
                            limits.Min,
                            limits.Max,
                            *condition as sys::ImGuiCond,
                            k as i32,
                        );
                    }
                }
            });
    }

    /// Internal helper function to set tick labels in case they are specified. This does the
    /// preparation work that is the same for both the X and Y axis plots, then calls the
    /// "set next plot ticks" wrapper functions for both X and Y.
    fn maybe_set_tick_labels(&self) {
        // Show x ticks if they are available
        if self.x_tick_positions.is_some() && self.x_tick_positions.as_ref().unwrap().len() > 0 {
            let mut pointer_vec; // The vector of pointers we create has to have a longer lifetime
            let labels_pointer = if let Some(labels_value) = &self.x_tick_labels {
                pointer_vec = labels_value
                    .iter()
                    .map(|x| x.as_ptr() as *const i8)
                    .collect::<Vec<*const i8>>();
                pointer_vec.as_mut_ptr()
            } else {
                std::ptr::null_mut()
            };

            unsafe {
                sys::ImPlot_SetNextPlotTicksXdoublePtr(
                    self.x_tick_positions.as_ref().unwrap().as_ptr(),
                    self.x_tick_positions.as_ref().unwrap().len() as i32,
                    labels_pointer,
                    self.show_x_default_ticks,
                )
            }
        }

        self.y_tick_positions
            .iter()
            .zip(self.y_tick_labels.iter())
            .zip(self.show_y_default_ticks.iter())
            .enumerate()
            .for_each(|(k, ((positions, labels), show_defaults))| {
                if positions.is_some() && positions.as_ref().unwrap().len() > 0 {
                    // The vector of pointers we create has to have a longer lifetime
                    let mut pointer_vec;
                    let labels_pointer = if let Some(labels_value) = &labels {
                        pointer_vec = labels_value
                            .iter()
                            .map(|x| x.as_ptr() as *const i8)
                            .collect::<Vec<*const i8>>();
                        pointer_vec.as_mut_ptr()
                    } else {
                        std::ptr::null_mut()
                    };

                    unsafe {
                        sys::ImPlot_SetNextPlotTicksYdoublePtr(
                            positions.as_ref().unwrap().as_ptr(),
                            positions.as_ref().unwrap().len() as i32,
                            labels_pointer,
                            *show_defaults,
                            k as i32,
                        )
                    }
                }
            });
    }

    /// Attempt to show the plot. If this returns a token, the plot will actually
    /// be drawn. In this case, use the drawing functionality to draw things on the
    /// plot, and then call `end()` on the token when done with the plot.
    /// If none was returned, that means the plot is not rendered.
    ///
    /// For a convenient implementation of all this, use [`build()`](struct.Plot.html#method.build)
    /// instead.
    #[rustversion::attr(since(1.48), doc(alias = "BeginPlot"))]
    pub fn begin(&self, plot_ui: &PlotUi) -> Option<PlotToken> {
        self.maybe_set_axis_limits();
        self.maybe_set_tick_labels();

        let should_render = unsafe {
            let size_vec: ImVec2 = ImVec2 {
                x: self.size[0],
                y: self.size[1],
            };
            sys::ImPlot_BeginPlot(
                self.title.as_ptr(),
                self.x_label.as_ptr(),
                self.y_label.as_ptr(),
<<<<<<< HEAD
                self.size.into(),
=======
                size_vec,
>>>>>>> 5779f7e6
                self.plot_flags,
                self.x_flags,
                self.y_flags[0],
                self.y_flags[1],
                self.y_flags[2],
            )
        };

        if should_render {
            // Configure legend location, if one was set. This has to be called between begin() and
            // end(), but since only the last call to it actually affects the outcome, I'm adding
            // it here instead of as a freestanding function. If this is too restrictive (for
            // example, if you want to set the location based on code running _during_ the plotting
            // for some reason), file an issue and we'll move it.
            if let Some(legend_config) = &self.legend_configuration {
                // We introduce variables with typechecks here to safeguard against accidental
                // changes in order in the config tuple
                let location: PlotLocation = legend_config.0;
                let orientation: PlotOrientation = legend_config.1;
                let outside_plot: bool = legend_config.2;
                unsafe {
                    sys::ImPlot_SetLegendLocation(location as i32, orientation as i32, outside_plot)
                }
            }

            Some(PlotToken {
                context: plot_ui.context,
                plot_title: self.title.clone(),
            })
        } else {
            // In contrast with imgui windows, end() does not have to be
            // called if we don't render. This is more like an imgui popup modal.
            None
        }
    }

    /// Creates a window and runs a closure to construct the contents. This internally
    /// calls `begin` and `end`.
    ///
    /// Note: the closure is not called if ImPlot::BeginPlot() returned
    /// false - TODO(4bb4) figure out if this is if things are not rendered
    #[rustversion::attr(since(1.48), doc(alias = "BeginPlot"))]
    #[rustversion::attr(since(1.48), doc(alias = "EndPlot"))]
    pub fn build<F: FnOnce()>(self, plot_ui: &PlotUi, f: F) {
        if let Some(token) = self.begin(plot_ui) {
            f();
            token.end()
        }
    }
}

/// Tracks a plot that must be ended by calling `.end()`
pub struct PlotToken {
    context: *const Context,
    /// For better error messages
    plot_title: ImString,
}

impl PlotToken {
    /// End a previously begin()'ed plot.
    #[rustversion::attr(since(1.48), doc(alias = "EndPlot"))]
    pub fn end(mut self) {
        self.context = std::ptr::null();
        unsafe { sys::ImPlot_EndPlot() };
    }
}

impl Drop for PlotToken {
    fn drop(&mut self) {
        if !self.context.is_null() && !std::thread::panicking() {
            panic!(
                "Warning: A PlotToken for plot \"{}\" was not called end() on",
                self.plot_title
            );
        }
    }
}<|MERGE_RESOLUTION|>--- conflicted
+++ resolved
@@ -427,11 +427,7 @@
                 self.title.as_ptr(),
                 self.x_label.as_ptr(),
                 self.y_label.as_ptr(),
-<<<<<<< HEAD
-                self.size.into(),
-=======
                 size_vec,
->>>>>>> 5779f7e6
                 self.plot_flags,
                 self.x_flags,
                 self.y_flags[0],
